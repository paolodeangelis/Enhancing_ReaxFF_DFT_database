--- conflicted
+++ resolved
@@ -110,31 +110,19 @@
 Our repository includes a configuration file (`.pre-commit-config.yaml`) for `pre-commit` hooks.
  Follow these steps to set it up:
 
-<<<<<<< HEAD
    1. Install `pre-commit` using pip:
-=======
-1.    Install `pre-commit` using pip:
->>>>>>> a3a9a29c
 
       ```bash
       pip install pre-commit
       ```
 
-<<<<<<< HEAD
    2. Activate `pre-commit` to run before every `git commit`:
-=======
-2.    Activate `pre-commit` to run before every `git commit`:
->>>>>>> a3a9a29c
 
       ```bash
       pre-commit install
       ```
 
-<<<<<<< HEAD
    3. Test it by running:
-=======
-3.    Test it by running:
->>>>>>> a3a9a29c
 
       ```bash
       pre-commit run
